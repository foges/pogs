--- conflicted
+++ resolved
@@ -15,11 +15,7 @@
 //  printf("Solver Time: %e sec\n", t);
 
   printf("\nLogistic Regression.\n");
-<<<<<<< HEAD
-  t = LogisticRegression<real_t>(1000000, 2000);
-=======
   t = Logistic<real_t>(1000, 100);
->>>>>>> ae9ee33f
   printf("Solver Time: %e sec\n", t);
 
 //  printf("\nLinear Program in Equality Form.\n");
