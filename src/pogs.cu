--- conflicted
+++ resolved
@@ -97,33 +97,10 @@
 
   if (compute_factors && !err) {
     // Copy A to device (assume input row-major).
-<<<<<<< HEAD
-    printf("equi1 %f\n", stop_timer(&ep));
-    start_timer(&ep);
-
-    T *Acp = new T[m * n];
-    printf("equi2 %f\n", stop_timer(&ep));
-    start_timer(&ep);
-
-    memcpy(Acp, pogs_data->A.val, m * n * sizeof(T));
-    printf("equi3 %f\n", stop_timer(&ep));
-    start_timer(&ep);
-
-    err = Equilibrate<T, M::Ord>(Acp, &d, &e);
-    printf("equi4 %f\n", stop_timer(&ep));
-    start_timer(&ep);
-
-    cml::matrix_memcpy(&A, Acp);
-    printf("equi5 %f\n", stop_timer(&ep));
-    start_timer(&ep);
-
-    delete [] Acp;
-    printf("equi6 %f\n", stop_timer(&ep));
-    start_timer(&ep);
-=======
     cml::matrix_memcpy(&A, pogs_data->A.val);
     err = Equilibrate(hdl, &A, &d, &e);
->>>>>>> 4f0bc86f
+    printf("equi %f\n", stop_timer(&ep));
+    start_timer(&ep);
 
     if (!err) {
       // Compuate A^TA or AA^T.
