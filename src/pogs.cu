#include <thrust/device_vector.h>
#include <thrust/functional.h>
#include <thrust/transform.h>

#include <algorithm>
#include <vector>

#include "_interface_defs.h"
#include "cml/cml_blas.cuh"
#include "cml/cml_linalg.cuh"
#include "cml/cml_matrix.cuh"
#include "cml/cml_vector.cuh"
#include "matrix_util.h"
#include "pogs.h"
#include "sinkhorn_knopp.cuh"
#include "mp1-util.h"

// Apply operator to h.a and h.d.
template <typename T, typename Op>
struct ApplyOp: thrust::binary_function<FunctionObj<T>, FunctionObj<T>, T> {
  Op binary_op;
  ApplyOp(Op binary_op) : binary_op(binary_op) { }
  __device__ FunctionObj<T> operator()(FunctionObj<T> &h, T x) {
    h.a = binary_op(h.a, x); h.d = binary_op(h.d, x);
    return h;
  }
};

// Proximal Operator Graph Solver.
template <typename T, typename M>
int Pogs(PogsData<T, M> *pogs_data) {
  event_pair ep;
  start_timer(&ep);
  // Constants for adaptive-rho and over-relaxation.
  const T kDeltaMin = static_cast<T>(1.05);
  const T kDeltaMax = static_cast<T>(2);
  const T kGamma = static_cast<T>(1.01);
  const T kTau = static_cast<T>(0.8);
  const T kAlpha = static_cast<T>(1.7);
  const T kKappa = static_cast<T>(0.9);

  int err = 0;

  // Extract values from pogs_data
  size_t m = pogs_data->m, n = pogs_data->n, min_dim = std::min(m, n);
  T rho = pogs_data->rho;
  const T kOne = static_cast<T>(1), kZero = static_cast<T>(0);
  thrust::device_vector<FunctionObj<T> > f = pogs_data->f;
  thrust::device_vector<FunctionObj<T> > g = pogs_data->g;

  // Create cuBLAS hdl.
  cublasHandle_t hdl;
  cublasCreate(&hdl);

  // Allocate data for ADMM variables.
  bool compute_factors = true;
  cml::vector<T> de, z, zt;
  cml::vector<T> zprev = cml::vector_calloc<T>(m + n);
  cml::vector<T> z12 = cml::vector_calloc<T>(m + n);
  cml::matrix<T, M::Ord> A, L;
  if (pogs_data->factors.val != 0) {
    cudaMemcpy(&rho, pogs_data->factors.val, sizeof(T), cudaMemcpyDeviceToHost);
    compute_factors = rho == 0;
    if (compute_factors)
      rho = pogs_data->rho;
    de = cml::vector_view_array(pogs_data->factors.val + 1, m + n);
    z = cml::vector_view_array(pogs_data->factors.val + 1 + m + n, m + n);
    zt = cml::vector_view_array(pogs_data->factors.val + 1 + 2 * (m + n),
        m + n);
    L = cml::matrix_view_array<T, M::Ord>(
        pogs_data->factors.val + 1 + 3 * (m + n), min_dim, min_dim);
    A = cml::matrix_view_array<T, M::Ord>(
        pogs_data->factors.val + 1 + 3 * (m + n) + min_dim * min_dim, m, n);
  } else {
    de = cml::vector_calloc<T>(m + n);
    z = cml::vector_calloc<T>(m + n);
    zt = cml::vector_calloc<T>(m + n);
    L = cml::matrix_alloc<T, M::Ord>(min_dim, min_dim);
    A = cml::matrix_alloc<T, M::Ord>(m, n);
  }

  if (de.data == 0 || z.data == 0 || zt.data == 0 || zprev.data == 0 ||
      z12.data == 0 || A.data == 0 || L.data == 0)
    err = 1;

  // Create views for x and y components.
  cml::vector<T> d = cml::vector_subvector(&de, 0, m);
  cml::vector<T> e = cml::vector_subvector(&de, m, n);
  cml::vector<T> x = cml::vector_subvector(&z, 0, n);
  cml::vector<T> y = cml::vector_subvector(&z, n, m);
  cml::vector<T> x12 = cml::vector_subvector(&z12, 0, n);
  cml::vector<T> y12 = cml::vector_subvector(&z12, n, m);


  printf("init %f\n", stop_timer(&ep));
  start_timer(&ep);

  if (compute_factors && !err) {
    // Copy A to device (assume input row-major).
    cml::matrix_memcpy(&A, pogs_data->A.val);
<<<<<<< HEAD
    err = Equilibrate(hdl, &A, &d, &e);
    printf("equi %f\n", stop_timer(&ep));
    start_timer(&ep);
=======
    err = Equilibrate(&A, &d, &e);
>>>>>>> 29bef973

    if (!err) {
      // Compuate A^TA or AA^T.
      cublasOperation_t op_type = m >= n ? CUBLAS_OP_T : CUBLAS_OP_N;
      cml::blas_syrk(hdl, CUBLAS_FILL_MODE_LOWER, op_type, kOne, &A, kZero, &L);
      printf("syrk %f\n", stop_timer(&ep));
      start_timer(&ep);
      // Scale A.
      cml::vector<T> diag_L = cml::matrix_diagonal(&L);
      T mean_diag = cml::blas_asum(hdl, &diag_L) / static_cast<T>(min_dim);
      T sqrt_mean_diag = sqrt(mean_diag);
      cml::matrix_scale(&L, kOne / mean_diag);
      cml::matrix_scale(&A, kOne / sqrt_mean_diag);
      T factor = sqrt(cml::blas_nrm2(hdl, &d) * sqrt(static_cast<T>(n)) /
                     (cml::blas_nrm2(hdl, &e) * sqrt(static_cast<T>(m))));
      cml::blas_scal(hdl, kOne / (factor * sqrt(sqrt_mean_diag)), &d);
      cml::blas_scal(hdl, factor / sqrt(sqrt_mean_diag), &e);
      printf("scaling %f\n", stop_timer(&ep));
      start_timer(&ep);

      // Compute cholesky decomposition of (I + A^TA) or (I + AA^T)
      cml::vector_add_constant(&diag_L, kOne);
      cml::linalg_cholesky_decomp(hdl, &L);
      printf("chol %f\n", stop_timer(&ep));
      start_timer(&ep);

    }
  }

  // Scale f and g to account for diagonal scaling e and d.
  if (!err) {
    thrust::transform(f.begin(), f.end(), thrust::device_pointer_cast(d.data),
        f.begin(), ApplyOp<T, thrust::divides<T> >(thrust::divides<T>()));
    thrust::transform(g.begin(), g.end(), thrust::device_pointer_cast(e.data),
        g.begin(), ApplyOp<T, thrust::multiplies<T> >(thrust::multiplies<T>()));
  }


  // Signal start of execution.
  if (!pogs_data->quiet)
    Printf("   #      res_pri    eps_pri   res_dual   eps_dua"
           "        gap    eps_gap  objective\n");

  // Initialize scalars.
  T sqrtn_atol = std::sqrt(static_cast<T>(n)) * pogs_data->abs_tol;
  T sqrtm_atol = std::sqrt(static_cast<T>(m)) * pogs_data->abs_tol;
  T sqrtmn_atol = std::sqrt(static_cast<T>(m + n)) * pogs_data->abs_tol;
  T delta = kDeltaMin, xi = static_cast<T>(1.0);
  unsigned int kd = 0, ku = 0;
  printf("transf %f\n", stop_timer(&ep));
  start_timer(&ep);
  bool converged;

  for (unsigned int k = 0; k < pogs_data->max_iter && !err; ++k) {
    cml::vector_memcpy(&zprev, &z);

    // Evaluate Proximal Operators
    cml::blas_axpy(hdl, -kOne, &zt, &z);
    ProxEval(g, rho, x.data, x.stride, x12.data, x12.stride);
    ProxEval(f, rho, y.data, y.stride, y12.data, y12.stride);

    // Compute Gap.
    T gap, nrm_r = 0, nrm_s = 0;
    cml::blas_axpy(hdl, -kOne, &z12, &z);
    cml::blas_dot(hdl, &z, &z12, &gap);
    gap = rho * fabs(gap);
    pogs_data->optval = FuncEval(f, y12.data, 1) + FuncEval(g, x12.data, 1);
    T eps_pri = sqrtm_atol + pogs_data->rel_tol * cml::blas_nrm2(hdl, &z12);
    T eps_dua = sqrtn_atol + pogs_data->rel_tol * rho * cml::blas_nrm2(hdl, &z);
    T eps_gap = sqrtmn_atol + pogs_data->rel_tol * fabs(pogs_data->optval);

    if (converged)
      break;

    // Project and Update Dual Variables
    if (m >= n) {
      cml::blas_gemv(hdl, CUBLAS_OP_T, -kOne, &A, &y, -kOne, &x);
      nrm_s = rho * cml::blas_nrm2(hdl, &x);
      cml::linalg_cholesky_svx(hdl, &L, &x);
      cml::blas_gemv(hdl, CUBLAS_OP_N, kOne, &A, &x, kZero, &y);
      cml::blas_axpy(hdl, kOne, &zprev, &z);
    } else {
      cml::vector_memcpy(&z, &z12);
      cml::blas_gemv(hdl, CUBLAS_OP_N, kOne, &A, &x, -kOne, &y);
      nrm_r = cml::blas_nrm2(hdl, &y);
      cml::linalg_cholesky_svx(hdl, &L, &y);
      cml::blas_gemv(hdl, CUBLAS_OP_T, -kOne, &A, &y, kZero, &x);
      cml::blas_axpy(hdl, kOne, &z12, &z);
    }

    // Apply over relaxation.
    cml::blas_scal(hdl, kAlpha, &z);
    cml::blas_axpy(hdl, kOne - kAlpha, &zprev, &z);

    // Update dual variable.
    cml::blas_axpy(hdl, kAlpha, &z12, &zt);
    cml::blas_axpy(hdl, kOne - kAlpha, &zprev, &zt);
    cml::blas_axpy(hdl, -kOne, &z, &zt);

    if (nrm_s < eps_dua && m >= n) {
      cml::blas_gemv(hdl, CUBLAS_OP_N, kOne, &A, &x12, -kOne, &y12);
      nrm_r = cml::blas_nrm2(hdl, &y12);
      printf("a");
    } else if (nrm_r < eps_pri && m < n) {
      cml::blas_axpy(hdl, -kOne, &zprev, &z12);
      cml::blas_gemv(hdl, CUBLAS_OP_T, kOne, &A, &y12, kOne, &x12);
      nrm_s = rho * cml::blas_nrm2(hdl, &x12);
      printf("b\n");
    } else {
      // Compute upper bounds on residuals
      cml::blas_axpy(hdl, -kOne, &z, &z12);
      cml::blas_axpy(hdl, -kOne, &z, &zprev);
      nrm_r = cml::blas_nrm2(hdl, &z12);
      nrm_s = rho * cml::blas_nrm2(hdl, &zprev);
    }

    // Evaluate stopping criteria.
    converged = nrm_r < eps_pri && nrm_s < eps_dua && gap < eps_gap;
    if (!pogs_data->quiet && (k % 10 == 0 || converged))
      Printf("%4d :  %.3e  %.3e  %.3e  %.3e  %.3e  %.3e  %.3e\n",
          k, nrm_r, eps_pri, nrm_s, eps_dua, gap, eps_gap, pogs_data->optval);

    // Rescale rho.
    if (pogs_data->adaptive_rho && !converged) {
      if (nrm_s < xi * eps_dua && nrm_r > xi * eps_pri &&
          kTau * static_cast<T>(k) > static_cast<T>(kd)) {
        rho *= delta;
        cml::blas_scal(hdl, 1 / delta, &zt);
        delta = std::min(kGamma * delta, kDeltaMax);
        ku = k;
      } else if (nrm_s > xi * eps_dua && nrm_r < xi * eps_pri &&
          kTau * static_cast<T>(k) > static_cast<T>(ku)) {
        rho /= delta;
        cml::blas_scal(hdl, delta, &zt);
        delta = std::min(kGamma * delta, kDeltaMax);
        kd = k;
      } else if (nrm_s < xi * eps_dua && nrm_r < xi * eps_pri) {
        xi *= kKappa;
      } else {
        delta = std::max(delta / kGamma, kDeltaMin);
      }
    }
  }
  printf("iter %f\n", stop_timer(&ep));
  start_timer(&ep);

  // Scale x, y and l for output.
  cml::vector_div(&y12, &d);
  cml::vector_mul(&x12, &e);
  cml::vector_mul(&y, &d);
  cml::blas_scal(hdl, rho, &y);

  // Copy results to output.
  if (pogs_data->y != 0 && !err)
    cml::vector_memcpy(pogs_data->y, &y12);
  if (pogs_data->x != 0 && !err)
    cml::vector_memcpy(pogs_data->x, &x12);
  if (pogs_data->l != 0 && !err)
    cml::vector_memcpy(pogs_data->l, &y);

  // Store rho and free memory.
  if (pogs_data->factors.val != 0 && !err) {
    cudaMemcpy(pogs_data->factors.val, &rho, sizeof(T), cudaMemcpyHostToDevice);
  } else {
    cml::vector_free(&de);
    cml::vector_free(&z);
    cml::vector_free(&zt);
    cml::matrix_free(&L);
    cml::matrix_free(&A);
  }
  cml::vector_free(&z12);
  cml::vector_free(&zprev);
  printf("outp %f\n", stop_timer(&ep));
  start_timer(&ep);

  return err;
}

template <typename T, CBLAS_ORDER O>
int AllocDenseFactors(PogsData<T, Dense<T, O> > *pogs_data) {
  size_t m = pogs_data->m, n = pogs_data->n;
  size_t flen = 1 + 3 * (m + n) + std::min(m, n) * std::min(m, n) + m * n;
  cudaError_t err = cudaMalloc(&pogs_data->factors.val, flen * sizeof(T));
  if (err == cudaSuccess)
    err = cudaMemset(pogs_data->factors.val, 0, flen * sizeof(T));
  if (err == cudaSuccess)
    return 0;
  else
    return 1;
}

template <typename T, CBLAS_ORDER O>
void FreeDenseFactors(PogsData<T, Dense<T, O> > *pogs_data) {
  cudaFree(pogs_data->factors.val);
}

// Declarations.
template int Pogs<double, Dense<double, CblasRowMajor> >
    (PogsData<double, Dense<double, CblasRowMajor> > *);
template int Pogs<double, Dense<double, CblasColMajor> >
    (PogsData<double, Dense<double, CblasColMajor> > *);
template int Pogs<float, Dense<float, CblasRowMajor> >
    (PogsData<float, Dense<float, CblasRowMajor> > *);
template int Pogs<float, Dense<float, CblasColMajor> >
    (PogsData<float, Dense<float, CblasColMajor> > *);

template int AllocDenseFactors<double, CblasRowMajor>
    (PogsData<double, Dense<double, CblasRowMajor> > *);
template int AllocDenseFactors<double, CblasColMajor>
    (PogsData<double, Dense<double, CblasColMajor> > *);
template int AllocDenseFactors<float, CblasRowMajor>
    (PogsData<float, Dense<float, CblasRowMajor> > *);
template int AllocDenseFactors<float, CblasColMajor>
    (PogsData<float, Dense<float, CblasColMajor> > *);

template void FreeDenseFactors<double, CblasRowMajor>
    (PogsData<double, Dense<double, CblasRowMajor> > *);
template void FreeDenseFactors<double, CblasColMajor>
    (PogsData<double, Dense<double, CblasColMajor> > *);
template void FreeDenseFactors<float, CblasRowMajor>
    (PogsData<float, Dense<float, CblasRowMajor> > *);
template void FreeDenseFactors<float, CblasColMajor>
    (PogsData<float, Dense<float, CblasColMajor> > *);
<|MERGE_RESOLUTION|>--- conflicted
+++ resolved
@@ -98,13 +98,11 @@
   if (compute_factors && !err) {
     // Copy A to device (assume input row-major).
     cml::matrix_memcpy(&A, pogs_data->A.val);
-<<<<<<< HEAD
-    err = Equilibrate(hdl, &A, &d, &e);
+    printf("memcpy %f\n", stop_timer(&ep));
+    start_timer(&ep);
+    err = Equilibrate(&A, &d, &e);
     printf("equi %f\n", stop_timer(&ep));
     start_timer(&ep);
-=======
-    err = Equilibrate(&A, &d, &e);
->>>>>>> 29bef973
 
     if (!err) {
       // Compuate A^TA or AA^T.
