#include <thrust/device_vector.h>
#include <thrust/functional.h>
#include <thrust/transform.h>

#include <algorithm>
#include <vector>

#include "_interface_defs.h"
#include "cml/cml_blas.cuh"
#include "cml/cml_linalg.cuh"
#include "cml/cml_matrix.cuh"
#include "cml/cml_vector.cuh"
#include "matrix_util.h"
#include "pogs.h"
#include "sinkhorn_knopp.cuh"
#include "mp1-util.h"

// Apply operator to h.a and h.d.
template <typename T, typename Op>
struct ApplyOp: thrust::binary_function<FunctionObj<T>, FunctionObj<T>, T> {
  Op binary_op;
  ApplyOp(Op binary_op) : binary_op(binary_op) { }
  __device__ FunctionObj<T> operator()(FunctionObj<T> &h, T x) {
    h.a = binary_op(h.a, x); h.d = binary_op(h.d, x);
    return h;
  }
};

// Proximal Operator Graph Solver.
template <typename T, typename M>
int Pogs(PogsData<T, M> *pogs_data) {
  event_pair ep;
  start_timer(&ep);
  // Constants for adaptive-rho and over-relaxation.
  const T kDeltaMin = static_cast<T>(1.05);
  const T kDeltaMax = static_cast<T>(2);
  const T kGamma = static_cast<T>(1.01);
  const T kTau = static_cast<T>(0.8);
  const T kAlpha = static_cast<T>(1.7);
  const T kKappa = static_cast<T>(0.9);

  int err = 0;

  // Extract values from pogs_data
  size_t m = pogs_data->m, n = pogs_data->n, min_dim = std::min(m, n);
  T rho = pogs_data->rho;
  const T kOne = static_cast<T>(1), kZero = static_cast<T>(0);
  thrust::device_vector<FunctionObj<T> > f = pogs_data->f;
  thrust::device_vector<FunctionObj<T> > g = pogs_data->g;

  // Create cuBLAS hdl.
  cublasHandle_t hdl;
  cublasCreate(&hdl);

  // Allocate data for ADMM variables.
  bool compute_factors = true;
  cml::vector<T> de, z, zt;
  cml::vector<T> zprev = cml::vector_calloc<T>(m + n);
  cml::vector<T> z12 = cml::vector_calloc<T>(m + n);
  cml::matrix<T, M::Ord> A, L;
  if (pogs_data->factors.val != 0) {
    cudaMemcpy(&rho, pogs_data->factors.val, sizeof(T), cudaMemcpyDeviceToHost);
    compute_factors = rho == 0;
    if (compute_factors)
      rho = pogs_data->rho;
    de = cml::vector_view_array(pogs_data->factors.val + 1, m + n);
    z = cml::vector_view_array(pogs_data->factors.val + 1 + m + n, m + n);
    zt = cml::vector_view_array(pogs_data->factors.val + 1 + 2 * (m + n),
        m + n);
    L = cml::matrix_view_array<T, M::Ord>(
        pogs_data->factors.val + 1 + 3 * (m + n), min_dim, min_dim);
    A = cml::matrix_view_array<T, M::Ord>(
        pogs_data->factors.val + 1 + 3 * (m + n) + min_dim * min_dim, m, n);
  } else {
    de = cml::vector_calloc<T>(m + n);
    z = cml::vector_calloc<T>(m + n);
    zt = cml::vector_calloc<T>(m + n);
    L = cml::matrix_alloc<T, M::Ord>(min_dim, min_dim);
    A = cml::matrix_alloc<T, M::Ord>(m, n);
  }

  if (de.data == 0 || z.data == 0 || zt.data == 0 || zprev.data == 0 ||
      z12.data == 0 || A.data == 0 || L.data == 0)
    err = 1;

  // Create views for x and y components.
  cml::vector<T> d = cml::vector_subvector(&de, 0, m);
  cml::vector<T> e = cml::vector_subvector(&de, m, n);
  cml::vector<T> x = cml::vector_subvector(&z, 0, n);
  cml::vector<T> y = cml::vector_subvector(&z, n, m);
  cml::vector<T> x12 = cml::vector_subvector(&z12, 0, n);
  cml::vector<T> y12 = cml::vector_subvector(&z12, n, m);
  cml::vector<T> xprev = cml::vector_subvector(&zprev, 0, n);
  cml::vector<T> yprev = cml::vector_subvector(&zprev, n, m);


  printf("init %f\n", stop_timer(&ep));
  start_timer(&ep);

  if (compute_factors && !err) {
    // Copy A to device (assume input row-major).
    printf("equi1 %f\n", stop_timer(&ep));
    start_timer(&ep);

    T *Acp = new T[m * n];
    printf("equi2 %f\n", stop_timer(&ep));
    start_timer(&ep);

    memcpy(Acp, pogs_data->A.val, m * n * sizeof(T));
    printf("equi3 %f\n", stop_timer(&ep));
    start_timer(&ep);

    err = Equilibrate<T, M::Ord>(Acp, &d, &e);
    printf("equi4 %f\n", stop_timer(&ep));
    start_timer(&ep);

    cml::matrix_memcpy(&A, Acp);
    printf("equi5 %f\n", stop_timer(&ep));
    start_timer(&ep);

    delete [] Acp;
    printf("equi6 %f\n", stop_timer(&ep));
    start_timer(&ep);

    if (!err) {
      // Compuate A^TA or AA^T.
      cublasOperation_t op_type = m >= n ? CUBLAS_OP_T : CUBLAS_OP_N;
      cml::blas_syrk(hdl, CUBLAS_FILL_MODE_LOWER, op_type, kOne, &A, kZero, &L);
      printf("syrk %f\n", stop_timer(&ep));
      start_timer(&ep);
      // Scale A.
      cml::vector<T> diag_L = cml::matrix_diagonal(&L);
      T mean_diag = cml::blas_asum(hdl, &diag_L) / static_cast<T>(min_dim);
      T sqrt_mean_diag = sqrt(mean_diag);
      cml::matrix_scale(&L, kOne / mean_diag);
      cml::matrix_scale(&A, kOne / sqrt_mean_diag);
      T factor = sqrt(cml::blas_nrm2(hdl, &d) * sqrt(static_cast<T>(n)) /
                     (cml::blas_nrm2(hdl, &e) * sqrt(static_cast<T>(m))));
      cml::blas_scal(hdl, kOne / (factor * sqrt(sqrt_mean_diag)), &d);
      cml::blas_scal(hdl, factor / sqrt(sqrt_mean_diag), &e);
      printf("scaling %f\n", stop_timer(&ep));
      start_timer(&ep);

      // Compute cholesky decomposition of (I + A^TA) or (I + AA^T)
      cml::vector_add_constant(&diag_L, kOne);
      cml::linalg_cholesky_decomp(hdl, &L);
      printf("chol %f\n", stop_timer(&ep));
      start_timer(&ep);

    }
  }

  // Scale f and g to account for diagonal scaling e and d.
  if (!err) {
    thrust::transform(f.begin(), f.end(), thrust::device_pointer_cast(d.data),
        f.begin(), ApplyOp<T, thrust::divides<T> >(thrust::divides<T>()));
    thrust::transform(g.begin(), g.end(), thrust::device_pointer_cast(e.data),
        g.begin(), ApplyOp<T, thrust::multiplies<T> >(thrust::multiplies<T>()));
  }


  // Signal start of execution.
  if (!pogs_data->quiet)
    Printf("   #      res_pri    eps_pri   res_dual   eps_dual"
           "        gap    eps_gap  objective\n");

  // Initialize scalars.
  T sqrtn_atol = std::sqrt(static_cast<T>(n)) * pogs_data->abs_tol;
  T sqrtm_atol = std::sqrt(static_cast<T>(m)) * pogs_data->abs_tol;
  T sqrtmn_atol = std::sqrt(static_cast<T>(m + n)) * pogs_data->abs_tol;
  T delta = kDeltaMin, xi = static_cast<T>(1.0);
  unsigned int kd = 0, ku = 0;
<<<<<<< HEAD
  printf("transf %f\n", stop_timer(&ep));
  start_timer(&ep);
=======
  bool converged;
>>>>>>> 6edcbc0f

  for (unsigned int k = 0; k < pogs_data->max_iter && !err; ++k) {
    cml::vector_memcpy(&zprev, &z);

    // Evaluate Proximal Operators
    cml::blas_axpy(hdl, -kOne, &zt, &z);
    ProxEval(g, rho, x.data, x.stride, x12.data, x12.stride);
    ProxEval(f, rho, y.data, y.stride, y12.data, y12.stride);

    // Compute Gap.
    T gap, nrm_r = 0, nrm_s = 0;
    cml::blas_axpy(hdl, -kOne, &z12, &z);
    cml::blas_dot(hdl, &z, &z12, &gap);
    gap = rho * fabs(gap);
    pogs_data->optval = FuncEval(f, y12.data, 1) + FuncEval(g, x12.data, 1);
    T eps_pri = sqrtm_atol + pogs_data->rel_tol * cml::blas_nrm2(hdl, &z12);
    T eps_dual = sqrtn_atol +
        pogs_data->rel_tol * rho * cml::blas_nrm2(hdl, &z);
    T eps_gap = sqrtmn_atol + pogs_data->rel_tol * fabs(pogs_data->optval);

    if (converged)
      break;

    // Project and Update Dual Variables
    if (m >= n) {
      cml::blas_gemv(hdl, CUBLAS_OP_T, -kOne, &A, &y, -kOne, &x);
      nrm_s = rho * cml::blas_nrm2(hdl, &x);
      cml::linalg_cholesky_svx(hdl, &L, &x);
      cml::blas_gemv(hdl, CUBLAS_OP_N, kOne, &A, &x, kZero, &y);
      cml::blas_axpy(hdl, kOne, &zprev, &z);
    } else {
      cml::vector_memcpy(&z, &z12);
      cml::blas_gemv(hdl, CUBLAS_OP_N, kOne, &A, &x, -kOne, &y);
      nrm_r = cml::blas_nrm2(hdl, &y);
      cml::linalg_cholesky_svx(hdl, &L, &y);
      cml::blas_gemv(hdl, CUBLAS_OP_T, -kOne, &A, &y, kZero, &x);
      cml::blas_axpy(hdl, kOne, &z12, &z);
    }

    // Apply over relaxation.
    cml::blas_scal(hdl, kAlpha, &z);
    cml::blas_axpy(hdl, kOne - kAlpha, &zprev, &z);

    // Update dual variable.
    cml::blas_axpy(hdl, kAlpha, &z12, &zt);
    cml::blas_axpy(hdl, kOne - kAlpha, &zprev, &zt);
    cml::blas_axpy(hdl, -kOne, &z, &zt);

    if (nrm_s < eps_dual && m >= n) {
      cml::blas_gemv(hdl, CUBLAS_OP_N, kOne, &A, &x12, -kOne, &y12);
      nrm_r = nrm_r = cml::blas_nrm2(hdl, &y12);
      printf("a");
    } else if (nrm_r < eps_pri && m < n) {
      cml::blas_axpy(hdl, -kOne, &zprev, &z12);
      cml::blas_gemv(hdl, CUBLAS_OP_T, kOne, &A, &y12, kOne, &x12);
      nrm_s = nrm_s = rho * cml::blas_nrm2(hdl, &x12);
      printf("b\n");
    } else {
      // Compute upper bounds on residuals
      cml::blas_axpy(hdl, -kOne, &z, &z12);
      cml::blas_axpy(hdl, -kOne, &z, &zprev);
      nrm_r = cml::blas_nrm2(hdl, &z12);
      nrm_s = rho * cml::blas_nrm2(hdl, &zprev);
    }

    // Evaluate stopping criteria.
    converged = nrm_r < eps_pri && nrm_s < eps_dual && gap < eps_gap;
    if (!pogs_data->quiet && (k % 10 == 0 || converged))
      Printf("%4d :  %.3e  %.3e  %.3e  %.3e  %.3e  %.3e  %.3e\n",
          k, nrm_r, eps_pri, nrm_s, eps_dual, gap, eps_gap, pogs_data->optval);

    // Rescale rho.
    if (pogs_data->adaptive_rho && !converged) {
      if (nrm_s < xi * eps_dual && nrm_r > xi * eps_pri &&
          kTau * static_cast<T>(k) > static_cast<T>(kd)) {
        rho *= delta;
        cml::blas_scal(hdl, 1 / delta, &zt);
        delta = std::min(kGamma * delta, kDeltaMax);
        ku = k;
      } else if (nrm_s > xi * eps_dual && nrm_r < xi * eps_pri &&
          kTau * static_cast<T>(k) > static_cast<T>(ku)) {
        rho /= delta;
        cml::blas_scal(hdl, delta, &zt);
        delta = std::min(kGamma * delta, kDeltaMax);
        kd = k;
      } else if (nrm_s < xi * eps_dual && nrm_r < xi * eps_pri) {
        xi *= kKappa;
      } else {
        delta = std::max(delta / kGamma, kDeltaMin);
      }
    }
  }
  printf("iter %f\n", stop_timer(&ep));
  start_timer(&ep);

  // Scale x, y and l for output.
  cml::vector_div(&y12, &d);
  cml::vector_mul(&x12, &e);
  cml::vector_mul(&y, &d);
  cml::blas_scal(hdl, rho, &y);

  // Copy results to output.
  if (pogs_data->y != 0 && !err)
    cml::vector_memcpy(pogs_data->y, &y12);
  if (pogs_data->x != 0 && !err)
    cml::vector_memcpy(pogs_data->x, &x12);
  if (pogs_data->l != 0 && !err)
    cml::vector_memcpy(pogs_data->l, &y);

  // Store rho and free memory.
  if (pogs_data->factors.val != 0 && !err) {
    cudaMemcpy(pogs_data->factors.val, &rho, sizeof(T), cudaMemcpyHostToDevice);
  } else {
    cml::vector_free(&de);
    cml::vector_free(&z);
    cml::vector_free(&zt);
    cml::matrix_free(&L);
    cml::matrix_free(&A);
  }
  cml::vector_free(&z12);
  cml::vector_free(&zprev);
<<<<<<< HEAD
  cml::vector_free(&l);
  printf("outp %f\n", stop_timer(&ep));
  start_timer(&ep);

=======
>>>>>>> 6edcbc0f
  return err;
}

template <typename T, CBLAS_ORDER O>
int AllocDenseFactors(PogsData<T, Dense<T, O> > *pogs_data) {
  size_t m = pogs_data->m, n = pogs_data->n;
  size_t flen = 1 + 3 * (m + n) + std::min(m, n) * std::min(m, n) + m * n;
  cudaError_t err = cudaMalloc(&pogs_data->factors.val, flen * sizeof(T));
  if (err == cudaSuccess)
    err = cudaMemset(pogs_data->factors.val, 0, flen * sizeof(T));
  if (err == cudaSuccess)
    return 0;
  else
    return 1;
}

template <typename T, CBLAS_ORDER O>
void FreeDenseFactors(PogsData<T, Dense<T, O> > *pogs_data) {
  cudaFree(pogs_data->factors.val);
}

// Declarations.
template int Pogs<double, Dense<double, CblasRowMajor> >
    (PogsData<double, Dense<double, CblasRowMajor> > *);
template int Pogs<double, Dense<double, CblasColMajor> >
    (PogsData<double, Dense<double, CblasColMajor> > *);
template int Pogs<float, Dense<float, CblasRowMajor> >
    (PogsData<float, Dense<float, CblasRowMajor> > *);
template int Pogs<float, Dense<float, CblasColMajor> >
    (PogsData<float, Dense<float, CblasColMajor> > *);

template int AllocDenseFactors<double, CblasRowMajor>
    (PogsData<double, Dense<double, CblasRowMajor> > *);
template int AllocDenseFactors<double, CblasColMajor>
    (PogsData<double, Dense<double, CblasColMajor> > *);
template int AllocDenseFactors<float, CblasRowMajor>
    (PogsData<float, Dense<float, CblasRowMajor> > *);
template int AllocDenseFactors<float, CblasColMajor>
    (PogsData<float, Dense<float, CblasColMajor> > *);

template void FreeDenseFactors<double, CblasRowMajor>
    (PogsData<double, Dense<double, CblasRowMajor> > *);
template void FreeDenseFactors<double, CblasColMajor>
    (PogsData<double, Dense<double, CblasColMajor> > *);
template void FreeDenseFactors<float, CblasRowMajor>
    (PogsData<float, Dense<float, CblasRowMajor> > *);
template void FreeDenseFactors<float, CblasColMajor>
    (PogsData<float, Dense<float, CblasColMajor> > *);
<|MERGE_RESOLUTION|>--- conflicted
+++ resolved
@@ -170,12 +170,9 @@
   T sqrtmn_atol = std::sqrt(static_cast<T>(m + n)) * pogs_data->abs_tol;
   T delta = kDeltaMin, xi = static_cast<T>(1.0);
   unsigned int kd = 0, ku = 0;
-<<<<<<< HEAD
   printf("transf %f\n", stop_timer(&ep));
   start_timer(&ep);
-=======
   bool converged;
->>>>>>> 6edcbc0f
 
   for (unsigned int k = 0; k < pogs_data->max_iter && !err; ++k) {
     cml::vector_memcpy(&zprev, &z);
@@ -297,13 +294,9 @@
   }
   cml::vector_free(&z12);
   cml::vector_free(&zprev);
-<<<<<<< HEAD
-  cml::vector_free(&l);
   printf("outp %f\n", stop_timer(&ep));
   start_timer(&ep);
 
-=======
->>>>>>> 6edcbc0f
   return err;
 }
 
