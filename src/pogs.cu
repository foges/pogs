#include <thrust/device_vector.h>
#include <thrust/functional.h>
#include <thrust/transform.h>

#include <algorithm>
#include <vector>

#include "_interface_defs.h"
#include "cml/cml_blas.cuh"
#include "cml/cml_linalg.cuh"
#include "cml/cml_matrix.cuh"
#include "cml/cml_vector.cuh"
#include "matrix_util.h"
#include "pogs.h"
#include "sinkhorn_knopp.cuh"
#include "mp1-util.h"

// Apply operator to h.a and h.d.
template <typename T, typename Op>
struct ApplyOp: thrust::binary_function<FunctionObj<T>, FunctionObj<T>, T> {
  Op binary_op;
  ApplyOp(Op binary_op) : binary_op(binary_op) { }
  __device__ FunctionObj<T> operator()(FunctionObj<T> &h, T x) {
    h.a = binary_op(h.a, x); h.d = binary_op(h.d, x);
    return h;
  }
};

// Proximal Operator Graph Solver.
template <typename T, typename M>
int Pogs(PogsData<T, M> *pogs_data) {
  event_pair ep;
  start_timer(&ep);
  // Constants for adaptive-rho and over-relaxation.
  const T kDeltaMin = static_cast<T>(1.05);
  const T kDeltaMax = static_cast<T>(2);
  const T kGamma = static_cast<T>(1.01);
  const T kTau = static_cast<T>(0.8);
  const T kAlpha = static_cast<T>(1.7);
  const T kKappa = static_cast<T>(0.9);

  int err = 0;

  // Extract values from pogs_data
  size_t m = pogs_data->m, n = pogs_data->n, min_dim = std::min(m, n);
  T rho = pogs_data->rho;
  const T kOne = static_cast<T>(1), kZero = static_cast<T>(0);
  thrust::device_vector<FunctionObj<T> > f = pogs_data->f;
  thrust::device_vector<FunctionObj<T> > g = pogs_data->g;

  // Create cuBLAS hdl.
  cublasHandle_t hdl;
  cublasCreate(&hdl);

  // Allocate data for ADMM variables.
  bool compute_factors = true;
  cml::vector<T> de, z, zt;
  cml::vector<T> zprev = cml::vector_calloc<T>(m + n);
  cml::vector<T> z12 = cml::vector_calloc<T>(m + n);
  cml::matrix<T, M::Ord> A, L;
  if (pogs_data->factors.val != 0) {
    cudaMemcpy(&rho, pogs_data->factors.val, sizeof(T), cudaMemcpyDeviceToHost);
    compute_factors = rho == 0;
    if (compute_factors)
      rho = pogs_data->rho;
    de = cml::vector_view_array(pogs_data->factors.val + 1, m + n);
    z = cml::vector_view_array(pogs_data->factors.val + 1 + m + n, m + n);
    zt = cml::vector_view_array(pogs_data->factors.val + 1 + 2 * (m + n),
        m + n);
    L = cml::matrix_view_array<T, M::Ord>(
        pogs_data->factors.val + 1 + 3 * (m + n), min_dim, min_dim);
    A = cml::matrix_view_array<T, M::Ord>(
        pogs_data->factors.val + 1 + 3 * (m + n) + min_dim * min_dim, m, n);
  } else {
    de = cml::vector_calloc<T>(m + n);
    z = cml::vector_calloc<T>(m + n);
    zt = cml::vector_calloc<T>(m + n);
    L = cml::matrix_alloc<T, M::Ord>(min_dim, min_dim);
    A = cml::matrix_alloc<T, M::Ord>(m, n);
  }

  if (de.data == 0 || z.data == 0 || zt.data == 0 || zprev.data == 0 ||
      z12.data == 0 || A.data == 0 || L.data == 0)
    err = 1;

  // Create views for x and y components.
  cml::vector<T> d = cml::vector_subvector(&de, 0, m);
  cml::vector<T> e = cml::vector_subvector(&de, m, n);
  cml::vector<T> x = cml::vector_subvector(&z, 0, n);
  cml::vector<T> y = cml::vector_subvector(&z, n, m);
  cml::vector<T> x12 = cml::vector_subvector(&z12, 0, n);
  cml::vector<T> y12 = cml::vector_subvector(&z12, n, m);


  printf("init %f\n", stop_timer(&ep));
  start_timer(&ep);

  if (compute_factors && !err) {
    // Copy A to device (assume input row-major).
    cml::matrix_memcpy(&A, pogs_data->A.val);
    printf("memcpy %f\n", stop_timer(&ep));
    start_timer(&ep);
    err = Equilibrate(&A, &d, &e);
    printf("equi %f\n", stop_timer(&ep));
    start_timer(&ep);

    if (!err) {
      // Compuate A^TA or AA^T.
      cublasOperation_t op_type = m >= n ? CUBLAS_OP_T : CUBLAS_OP_N;
      cml::blas_syrk(hdl, CUBLAS_FILL_MODE_LOWER, op_type, kOne, &A, kZero, &L);
      printf("syrk %f\n", stop_timer(&ep));
      start_timer(&ep);
      // Scale A.
      cml::vector<T> diag_L = cml::matrix_diagonal(&L);
      T mean_diag = cml::blas_asum(hdl, &diag_L) / static_cast<T>(min_dim);
      T sqrt_mean_diag = sqrt(mean_diag);
      cml::matrix_scale(&L, kOne / mean_diag);
      cml::matrix_scale(&A, kOne / sqrt_mean_diag);
      T factor = sqrt(cml::blas_nrm2(hdl, &d) * sqrt(static_cast<T>(n)) /
                     (cml::blas_nrm2(hdl, &e) * sqrt(static_cast<T>(m))));
      cml::blas_scal(hdl, kOne / (factor * sqrt(sqrt_mean_diag)), &d);
      cml::blas_scal(hdl, factor / sqrt(sqrt_mean_diag), &e);
      printf("scaling %f\n", stop_timer(&ep));
      start_timer(&ep);

      // Compute cholesky decomposition of (I + A^TA) or (I + AA^T)
      cml::vector_add_constant(&diag_L, kOne);
      cml::linalg_cholesky_decomp(hdl, &L);
      printf("chol %f\n", stop_timer(&ep));
      start_timer(&ep);

    }
  }

  // Scale f and g to account for diagonal scaling e and d.
  if (!err) {
    thrust::transform(f.begin(), f.end(), thrust::device_pointer_cast(d.data),
        f.begin(), ApplyOp<T, thrust::divides<T> >(thrust::divides<T>()));
    thrust::transform(g.begin(), g.end(), thrust::device_pointer_cast(e.data),
        g.begin(), ApplyOp<T, thrust::multiplies<T> >(thrust::multiplies<T>()));
  }


  // Signal start of execution.
  if (!pogs_data->quiet)
    Printf("   #      res_pri    eps_pri   res_dual   eps_dual"
           "        gap    eps_gap  objective\n");

  // Initialize scalars.
  T sqrtn_atol = std::sqrt(static_cast<T>(n)) * pogs_data->abs_tol;
  T sqrtm_atol = std::sqrt(static_cast<T>(m)) * pogs_data->abs_tol;
  T sqrtmn_atol = std::sqrt(static_cast<T>(m + n)) * pogs_data->abs_tol;
  T delta = kDeltaMin, xi = static_cast<T>(1.0);
  unsigned int kd = 0, ku = 0;
<<<<<<< HEAD
  bool converged = false;
=======
  printf("transf %f\n", stop_timer(&ep));
  start_timer(&ep);
  bool converged;
>>>>>>> 9b89df45

  for (unsigned int k = 0; k < pogs_data->max_iter && !err; ++k) {
    cml::vector_memcpy(&zprev, &z);

    // Evaluate Proximal Operators
    cml::blas_axpy(hdl, -kOne, &zt, &z);
    ProxEval(g, rho, x.data, x.stride, x12.data, x12.stride);
    ProxEval(f, rho, y.data, y.stride, y12.data, y12.stride);

    // Compute Gap.
    T gap, nrm_r = 0, nrm_s = 0;
    cml::blas_axpy(hdl, -kOne, &z12, &z);
    cml::blas_dot(hdl, &z, &z12, &gap);
    gap = rho * fabs(gap);
    pogs_data->optval = FuncEval(f, y12.data, 1) + FuncEval(g, x12.data, 1);
    T eps_pri = sqrtm_atol + pogs_data->rel_tol * cml::blas_nrm2(hdl, &z12);
    T eps_dua = sqrtn_atol + pogs_data->rel_tol * rho * cml::blas_nrm2(hdl, &z);
    T eps_gap = sqrtmn_atol + pogs_data->rel_tol * fabs(pogs_data->optval);

    if (converged)
      break;

    // Project and Update Dual Variables
    if (m >= n) {
      cml::blas_gemv(hdl, CUBLAS_OP_T, -kOne, &A, &y, -kOne, &x);
      nrm_s = rho * cml::blas_nrm2(hdl, &x);
      cml::linalg_cholesky_svx(hdl, &L, &x);
      cml::blas_gemv(hdl, CUBLAS_OP_N, kOne, &A, &x, kZero, &y);
      cml::blas_axpy(hdl, kOne, &zprev, &z);
    } else {
      cml::vector_memcpy(&z, &z12);
      cml::blas_gemv(hdl, CUBLAS_OP_N, kOne, &A, &x, -kOne, &y);
      nrm_r = cml::blas_nrm2(hdl, &y);
      cml::linalg_cholesky_svx(hdl, &L, &y);
      cml::blas_gemv(hdl, CUBLAS_OP_T, -kOne, &A, &y, kZero, &x);
      cml::blas_axpy(hdl, kOne, &z12, &z);
    }

    // Apply over relaxation.
    cml::blas_scal(hdl, kAlpha, &z);
    cml::blas_axpy(hdl, kOne - kAlpha, &zprev, &z);

    // Update dual variable.
    cml::blas_axpy(hdl, kAlpha, &z12, &zt);
    cml::blas_axpy(hdl, kOne - kAlpha, &zprev, &zt);
    cml::blas_axpy(hdl, -kOne, &z, &zt);

    bool exact = false;
    if (m >= n) {
      cml::vector_memcpy(&zprev, &z12);
      cml::blas_axpy(hdl, -kOne, &z, &zprev);
      nrm_r = cml::blas_nrm2(hdl, &zprev);
      if (nrm_s < eps_dua && nrm_r < eps_pri) {
        cml::blas_gemv(hdl, CUBLAS_OP_N, kOne, &A, &x12, -kOne, &y12);
        nrm_r = cml::blas_nrm2(hdl, &y12);
        exact = true;
        printf("a\n");
      }
    } else {
      cml::blas_axpy(hdl, -kOne, &zprev, &z12);
      cml::blas_axpy(hdl, -kOne, &z, &zprev);
      nrm_s = rho * cml::blas_nrm2(hdl, &zprev);
      if (nrm_r < eps_pri && nrm_s < eps_dua) {
        cml::blas_gemv(hdl, CUBLAS_OP_T, kOne, &A, &y12, kOne, &x12);
        nrm_s = rho * cml::blas_nrm2(hdl, &x12);
        exact = true;
        printf("b\n");
      }
    }

    // Evaluate stopping criteria.
    converged = exact && nrm_r < eps_pri && nrm_s < eps_dua && gap < eps_gap;
    if (!pogs_data->quiet && (k % 10 == 0 || converged))
      Printf("%4d :  %.3e  %.3e  %.3e  %.3e  %.3e  %.3e  %.3e\n",
          k, nrm_r, eps_pri, nrm_s, eps_dua, gap, eps_gap, pogs_data->optval);

    // Rescale rho.
    if (pogs_data->adaptive_rho && !converged) {
      if (nrm_s < xi * eps_dua && nrm_r > xi * eps_pri &&
          kTau * static_cast<T>(k) > static_cast<T>(kd)) {
        rho *= delta;
        cml::blas_scal(hdl, 1 / delta, &zt);
        delta = std::min(kGamma * delta, kDeltaMax);
        ku = k;
        printf("+rho %e\n", rho);
      } else if (nrm_s > xi * eps_dua && nrm_r < xi * eps_pri &&
          kTau * static_cast<T>(k) > static_cast<T>(ku)) {
        rho /= delta;
        cml::blas_scal(hdl, delta, &zt);
        delta = std::min(kGamma * delta, kDeltaMax);
        kd = k;
        printf("-rho %e\n", rho);
      } else if (nrm_s < xi * eps_dua && nrm_r < xi * eps_pri) {
        xi *= kKappa;
      } else {
        delta = std::max(delta / kGamma, kDeltaMin);
      }
    }
  }
  printf("iter %f\n", stop_timer(&ep));
  start_timer(&ep);

  // Scale x, y and l for output.
  cml::vector_div(&y12, &d);
  cml::vector_mul(&x12, &e);
  cml::vector_mul(&y, &d);
  cml::blas_scal(hdl, rho, &y);

  // Copy results to output.
  if (pogs_data->y != 0 && !err)
    cml::vector_memcpy(pogs_data->y, &y12);
  if (pogs_data->x != 0 && !err)
    cml::vector_memcpy(pogs_data->x, &x12);
  if (pogs_data->l != 0 && !err)
    cml::vector_memcpy(pogs_data->l, &y);

  // Store rho and free memory.
  if (pogs_data->factors.val != 0 && !err) {
    cudaMemcpy(pogs_data->factors.val, &rho, sizeof(T), cudaMemcpyHostToDevice);
    cml::vector_memcpy(&z, &zprev);
  } else {
    cml::vector_free(&de);
    cml::vector_free(&z);
    cml::vector_free(&zt);
    cml::matrix_free(&L);
    cml::matrix_free(&A);
  }
  cml::vector_free(&z12);
  cml::vector_free(&zprev);
  printf("outp %f\n", stop_timer(&ep));
  start_timer(&ep);

  return err;
}

template <typename T, CBLAS_ORDER O>
int AllocDenseFactors(PogsData<T, Dense<T, O> > *pogs_data) {
  size_t m = pogs_data->m, n = pogs_data->n;
  size_t flen = 1 + 3 * (m + n) + std::min(m, n) * std::min(m, n) + m * n;
  cudaError_t err = cudaMalloc(&pogs_data->factors.val, flen * sizeof(T));
  if (err == cudaSuccess)
    err = cudaMemset(pogs_data->factors.val, 0, flen * sizeof(T));
  if (err == cudaSuccess)
    return 0;
  else
    return 1;
}

template <typename T, CBLAS_ORDER O>
void FreeDenseFactors(PogsData<T, Dense<T, O> > *pogs_data) {
  cudaFree(pogs_data->factors.val);
}

// Declarations.
template int Pogs<double, Dense<double, CblasRowMajor> >
    (PogsData<double, Dense<double, CblasRowMajor> > *);
template int Pogs<double, Dense<double, CblasColMajor> >
    (PogsData<double, Dense<double, CblasColMajor> > *);
template int Pogs<float, Dense<float, CblasRowMajor> >
    (PogsData<float, Dense<float, CblasRowMajor> > *);
template int Pogs<float, Dense<float, CblasColMajor> >
    (PogsData<float, Dense<float, CblasColMajor> > *);

template int AllocDenseFactors<double, CblasRowMajor>
    (PogsData<double, Dense<double, CblasRowMajor> > *);
template int AllocDenseFactors<double, CblasColMajor>
    (PogsData<double, Dense<double, CblasColMajor> > *);
template int AllocDenseFactors<float, CblasRowMajor>
    (PogsData<float, Dense<float, CblasRowMajor> > *);
template int AllocDenseFactors<float, CblasColMajor>
    (PogsData<float, Dense<float, CblasColMajor> > *);

template void FreeDenseFactors<double, CblasRowMajor>
    (PogsData<double, Dense<double, CblasRowMajor> > *);
template void FreeDenseFactors<double, CblasColMajor>
    (PogsData<double, Dense<double, CblasColMajor> > *);
template void FreeDenseFactors<float, CblasRowMajor>
    (PogsData<float, Dense<float, CblasRowMajor> > *);
template void FreeDenseFactors<float, CblasColMajor>
    (PogsData<float, Dense<float, CblasColMajor> > *);
<|MERGE_RESOLUTION|>--- conflicted
+++ resolved
@@ -140,6 +140,8 @@
         g.begin(), ApplyOp<T, thrust::multiplies<T> >(thrust::multiplies<T>()));
   }
 
+  printf("transf %f\n", stop_timer(&ep));
+  start_timer(&ep);
 
   // Signal start of execution.
   if (!pogs_data->quiet)
@@ -152,13 +154,7 @@
   T sqrtmn_atol = std::sqrt(static_cast<T>(m + n)) * pogs_data->abs_tol;
   T delta = kDeltaMin, xi = static_cast<T>(1.0);
   unsigned int kd = 0, ku = 0;
-<<<<<<< HEAD
   bool converged = false;
-=======
-  printf("transf %f\n", stop_timer(&ep));
-  start_timer(&ep);
-  bool converged;
->>>>>>> 9b89df45
 
   for (unsigned int k = 0; k < pogs_data->max_iter && !err; ++k) {
     cml::vector_memcpy(&zprev, &z);
