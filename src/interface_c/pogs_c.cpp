--- conflicted
+++ resolved
@@ -4,21 +4,6 @@
 #include "pogs_c.h"
 
 template <typename T, ORD O>
-<<<<<<< HEAD
-int Pogs(size_t m, size_t n, const T *A,
-         const T *f_a, const T *f_b, const T *f_c, const T *f_d, const T *f_e,
-         const FUNCTION *f_h,
-         const T *g_a, const T *g_b, const T *g_c, const T *g_d, const T *g_e,
-         const FUNCTION *g_h,
-         T rho, T abs_tol, T rel_tol, unsigned int max_iter, bool quiet,
-         bool adaptive_rho, bool gap_stop, T *x, T *y, T *l, T *optval) {
-  // Create pogs struct.
-  // TODO: Get rid of const cast with new interface.
-  const Dense<T, static_cast<POGS_ORD>(O)> A_(const_cast<T*>(A));
-  PogsData<T, Dense<T, static_cast<POGS_ORD>(O)> > pogs_data(A_, m, n);
-  pogs_data.x = x;
-  pogs_data.y = y;
-=======
 int Pogs(size_t m, size_t n, T *A,
          T *f_a, T *f_b, T *f_c, T *f_d, T *f_e, FUNCTION *f_h,
          T *g_a, T *g_b, T *g_c, T *g_d, T *g_e, FUNCTION *g_h,
@@ -31,7 +16,6 @@
 
   std::vector<FunctionObj<T> > f;
   std::vector<FunctionObj<T> > g;
->>>>>>> 7dde7588
   
   // Set f and g.
   f.reserve(m);
